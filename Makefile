--- conflicted
+++ resolved
@@ -4,11 +4,6 @@
 
 all: gitlab-zip-cat gitlab-zip-metadata gitlab-workhorse
 
-<<<<<<< HEAD
-install: gitlab-workhorse
-	mkdir -p $(DESTDIR)${PREFIX}/bin/
-	install gitlab-workhorse ${DESTDIR}${PREFIX}/bin/
-=======
 gitlab-zip-cat:	$(shell find cmd/gitlab-zip-cat/ -name '*.go')
 	${GOBUILD} -o $@ ./cmd/$@
 	
@@ -19,8 +14,8 @@
 	${GOBUILD} -o $@
 
 install: gitlab-workhorse gitlab-zip-cat gitlab-zip-metadata
-	install gitlab-workhorse gitlab-zip-cat gitlab-zip-metadata ${PREFIX}/bin/
->>>>>>> 4464eb25
+	mkdir -p $(DESTDIR)${PREFIX}/bin/
+	install gitlab-workhorse gitlab-zip-cat gitlab-zip-metadata ${DESTDIR}${PREFIX}/bin/
 
 .PHONY: test
 test: testdata/data/group/test.git clean-workhorse all
