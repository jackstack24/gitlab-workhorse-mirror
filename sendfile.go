--- conflicted
+++ resolved
@@ -29,7 +29,7 @@
 
 	m.modify = func() {
 		// Serve the file
-		log.Printf("SendFile: serving %q", file)
+		log.Printf("Send file %q for %s %q", file, s.req.Method, s.req.RequestURI)
 		content, fi, err := openFile(file)
 		if err != nil {
 			http.NotFound(m.rw, req)
@@ -37,18 +37,7 @@
 		}
 		defer content.Close()
 
-<<<<<<< HEAD
 		http.ServeContent(m.rw, req, "", fi.ModTime(), content)
-=======
-	// Serve the file
-	log.Printf("Send file %q for %s %q", file, s.req.Method, s.req.RequestURI)
-	content, fi, err := openFile(file)
-	if err != nil {
-		http.NotFound(s.rw, s.req)
-		return
-	}
-	defer content.Close()
->>>>>>> 3be3f01d
 
 	}
 
